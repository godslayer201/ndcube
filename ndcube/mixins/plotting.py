import datetime
from warnings import warn

import numpy as np
import matplotlib as mpl
import matplotlib.pyplot as plt
import astropy.units as u
import sunpy.visualization.wcsaxes_compat as wcsaxes_compat
try:
    from sunpy.visualization.animator import ImageAnimator, ImageAnimatorWCS, LineAnimator
except ImportError:
    from sunpy.visualization.imageanimator import ImageAnimator, ImageAnimatorWCS, LineAnimator

from ndcube import utils
from ndcube.utils.cube import _get_extra_coord_edges
from ndcube.mixins import sequence_plotting

__all__ = ['NDCubePlotMixin']

INVALID_UNIT_SET_MESSAGE = "Can only set unit for axis if corresponding coordinates in " + \
    "axes_coordinates are set to None, an astropy Quantity or the name of an extra coord that " + \
    "is an astropy Quantity."


class NDCubePlotMixin:
    """
    Add plotting functionality to a NDCube class.
    """

    def plot(self, axes=None, plot_axis_indices=None, axes_coordinates=None,
             axes_units=None, data_unit=None, **kwargs):
        """
        Plots an interactive visualization of this cube with a slider
        controlling the wavelength axis for data having dimensions greater than
        2. Plots an x-y graph onto the current axes for 2D or 1D data. Keyword
        arguments are passed on to matplotlib. Parameters other than data and
        wcs are passed to ImageAnimatorWCS, which in turn passes them to imshow
        for data greater than 2D.

        Parameters
        ----------
        plot_axis_indices: `list`
            The two axes that make the image.
            Default=[-1,-2].  This implies cube instance -1 dimension
            will be x-axis and -2 dimension will be y-axis.

        axes: `astropy.visualization.wcsaxes.core.WCSAxes` or None:
            The axes to plot onto. If None the current axes will be used.

        axes_unit: `list` of `astropy.units.Unit`

        data_unit: `astropy.unit.Unit`
            The data is changed to the unit given or the cube.unit if not given, for 1D plots.

        axes_coordinates: list of physical coordinates for array or None
            If None array indices will be used for all axes.
            If a list it should contain one element for each axis of the numpy array.
            For the image axes a [min, max] pair should be specified which will be
            passed to :func:`matplotlib.pyplot.imshow` as extent.
            For the slider axes a [min, max] pair can be specified or an array the
            same length as the axis which will provide all values for that slider.
            If None is specified for an axis then the array indices will be used
            for that axis.
            The physical coordinates expected by axes_coordinates should be an array of
            pixel_edges.
            A str entry in axes_coordinates signifies that an extra_coord will be used
            for the axis's coordinates.
            The str must be a valid name of an extra_coord that corresponds to the same
            axis to which it is applied in the plot.
        """
        # If old API is used, convert to new API.
        plot_axis_indices, axes_coordinates, axes_units, data_unit, kwargs = _support_101_plot_API(
            plot_axis_indices, axes_coordinates, axes_units, data_unit, kwargs)
        # Check kwargs are in consistent formats and set default values if not done so by user.
        naxis = len(self.dimensions)
        plot_axis_indices, axes_coordinates, axes_units = sequence_plotting._prep_axes_kwargs(
            naxis, plot_axis_indices, axes_coordinates, axes_units)
        if naxis == 1:
            ax = self._plot_1D_cube(axes, axes_coordinates,
                                    axes_units, data_unit, **kwargs)
        else:
            if len(plot_axis_indices) == 1:
                ax = self._animate_cube_1D(
                    plot_axis_index=plot_axis_indices[0], axes_coordinates=axes_coordinates,
                    axes_units=axes_units, data_unit=data_unit, **kwargs)
            else:
                if naxis == 2:
                    ax = self._plot_2D_cube(axes, plot_axis_indices, axes_coordinates,
                                            axes_units, data_unit, **kwargs)
                else:
                    ax = self._plot_3D_cube(
                        plot_axis_indices=plot_axis_indices, axes_coordinates=axes_coordinates,
                        axes_units=axes_units, **kwargs)
        return ax

    def _plot_1D_cube(self, axes=None, axes_coordinates=None, axes_units=None, data_unit=None,
                      **kwargs):
        """
        Plots a graph. Keyword arguments are passed on to matplotlib.

        Parameters
        ----------
        data_unit: `astropy.unit.Unit`
            The data is changed to the unit given or the cube.unit if not given.
        """
        # Derive x-axis coordinates and unit from inputs.
        x_axis_coordinates, unit_x_axis = sequence_plotting._derive_1D_coordinates_and_units(
            axes_coordinates, axes_units)
        if x_axis_coordinates is None:
            # Default is to derive x coords and defaul xlabel from WCS object.
            xname = self.world_axis_physical_types[0]
            xdata = self.axis_world_coords()
        elif isinstance(x_axis_coordinates, str):
            # User has entered a str as x coords, get that extra coord.
            xname = x_axis_coordinates
            xdata = self.extra_coords[x_axis_coordinates]["value"]
        else:
            # Else user must have set the x-values manually.
            xname = ""
            xdata = x_axis_coordinates
        # If a unit has been set for the x-axis, try to convert x coords to that unit.
        if isinstance(xdata, u.Quantity):
            if unit_x_axis is None:
                unit_x_axis = xdata.unit
                xdata = xdata.value
            else:
                xdata = xdata.to(unit_x_axis).value
        else:
            if unit_x_axis is not None:
                raise TypeError(INVALID_UNIT_SET_MESSAGE)
        # Define default x axis label.
        default_xlabel = f"{xname} [{unit_x_axis}]"
        # Combine data and uncertainty with mask.
        if self.mask:
            xdata = np.ma.masked_array(xdata, self.mask)
        # Derive y-axis coordinates, uncertainty and unit from the NDCube's data.
        if self.unit is None:
            if data_unit is not None:
                raise TypeError("Can only set y-axis unit if self.unit is set to a "
                                "compatible unit.")
            else:
                ydata = self.data
                if self.uncertainty is None:
                    yerror = None
                else:
                    yerror = self.uncertainty.array
        else:
            if data_unit is None:
                data_unit = self.unit
                ydata = self.data
                if self.uncertainty is None:
                    yerror = None
                else:
                    yerror = self.uncertainty.array
            else:
                ydata = (self.data * self.unit).to(data_unit).value
                if self.uncertainty is None:
                    yerror = None
                else:
                    yerror = (self.uncertainty.array * self.unit).to(data_unit).value
        # Combine data and uncertainty with mask.
        if self.mask:
            ydata = np.ma.masked_array(ydata, self.mask)
        if yerror is not None:
            if self.mask:
                yerror = np.ma.masked_array(yerror, self.mask)
        # Create plot
        fig, ax = sequence_plotting._make_1D_sequence_plot(xdata, ydata, yerror,
                                                           data_unit, default_xlabel, kwargs)
        return ax

    def _plot_2D_cube(self, axes=None, plot_axis_indices=None, axes_coordinates=None,
                      axes_units=None, data_unit=None, **kwargs):
        """
        Plots a 2D image onto the current axes. Keyword arguments are passed on
        to matplotlib.

        Parameters
        ----------
        axes: `astropy.visualization.wcsaxes.core.WCSAxes` or `None`:
            The axes to plot onto. If None the current axes will be used.

        plot_axis_indices: `list`.
            The first axis in WCS object will become the first axis of plot_axis_indices and
            second axis in WCS object will become the second axis of plot_axis_indices.
            Default: ['x', 'y']
        """
        # Set default values of kwargs if not set.
        if axes_coordinates is None:
            axes_coordinates = [None, None]
        if axes_units is None:
            axes_units = [None, None]
        # Set which cube dimensions are on the x an y axes.
        axis_data = ['x', 'x']
        axis_data[plot_axis_indices[1]] = 'y'
        axis_data = axis_data[::-1]
        # Determine data to be plotted
        if data_unit is None:
            data = self.data
        else:
            # If user set data_unit, convert dat to desired unit if self.unit set.
            if self.unit is None:
                raise TypeError("Can only set data_unit if NDCube.unit is set.")
            else:
                data = (self.data * self.unit).to(data_unit).value
        # Combine data with mask
        if self.mask:
            data = np.ma.masked_array(data, self.mask)
        if axes is None:
            try:
                axes_coord_check = axes_coordinates == [None, None]
            except Exception:
                axes_coord_check = False
            if axes_coord_check:
                # Build slice list for WCS for initializing WCSAxes object.
                if self.wcs.pixel_n_dim != 2:
                    slice_list = []
                    index = 0
                    for bool_ in self.missing_axes:
                        if not bool_:
                            slice_list.append(axis_data[index])
                            index += 1
                        else:
                            slice_list.append(1)
                    if index != 2:
                        raise ValueError("Dimensions of WCS and data don't match")
                    ax = wcsaxes_compat.gca_wcs(self.wcs, slices=tuple(slice_list))
                else:
                    ax = wcsaxes_compat.gca_wcs(self.wcs)
                # Set axis labels
<<<<<<< HEAD

                x_wcs_axis = utils.cube.data_axis_to_wcs_ape14(plot_axis_indices[0], utils.wcs._pixel_keep(self.wcs),
                                                                self.wcs.pixel_n_dim)
                ax.set_xlabel("{0} [{1}]".format(
                    self.world_axis_physical_types[plot_axis_indices[0]],
                    self.wcs.world_axis_units[x_wcs_axis]))
                y_wcs_axis = utils.cube.data_axis_to_wcs_ape14(plot_axis_indices[1], utils.wcs._pixel_keep(self.wcs),
                                                               self.wcs.pixel_n_dim)
                ax.set_ylabel("{0} [{1}]".format(
=======
                x_wcs_axis = utils.cube.data_axis_to_wcs_axis(plot_axis_indices[0],
                                                              self.missing_axes)
                ax.set_xlabel("{} [{}]".format(
                    self.world_axis_physical_types[plot_axis_indices[0]],
                    self.wcs.wcs.cunit[x_wcs_axis]))
                y_wcs_axis = utils.cube.data_axis_to_wcs_axis(plot_axis_indices[1],
                                                              self.missing_axes)
                ax.set_ylabel("{} [{}]".format(
>>>>>>> e6c9b833
                    self.world_axis_physical_types[plot_axis_indices[1]],
                    self.wcs.world_axis_units[y_wcs_axis]))
                # Plot data
                ax.imshow(data, **kwargs)
            else:
                # Else manually set axes x and y values based on user's input for axes_coordinates.
                new_axes_coordinates, new_axis_units, default_labels = \
                    self._derive_axes_coordinates(axes_coordinates, axes_units, data.shape)
                # Initialize axes object and set values along axis.
                fig, ax = plt.subplots(1, 1)
                # Since we can't assume the x-axis will be uniform, create NonUniformImage
                # axes and add it to the axes object.
                if plot_axis_indices[0] < plot_axis_indices[1]:
                    data = data.transpose()
                im_ax = mpl.image.NonUniformImage(
                    ax, extent=(new_axes_coordinates[plot_axis_indices[0]][0],
                                new_axes_coordinates[plot_axis_indices[0]][-1],
                                new_axes_coordinates[plot_axis_indices[1]][0],
                                new_axes_coordinates[plot_axis_indices[1]][-1]), **kwargs)
                im_ax.set_data(new_axes_coordinates[plot_axis_indices[0]],
                               new_axes_coordinates[plot_axis_indices[1]], data)
                ax.add_image(im_ax)
                # Set the limits, labels, etc. of the axes.
                xlim = kwargs.pop("xlim", (new_axes_coordinates[plot_axis_indices[0]][0],
                                           new_axes_coordinates[plot_axis_indices[0]][-1]))
                ax.set_xlim(xlim)
                ylim = kwargs.pop("xlim", (new_axes_coordinates[plot_axis_indices[1]][0],
                                           new_axes_coordinates[plot_axis_indices[1]][-1]))
                ax.set_ylim(ylim)
                xlabel = kwargs.pop("xlabel", default_labels[plot_axis_indices[0]])
                ylabel = kwargs.pop("ylabel", default_labels[plot_axis_indices[1]])
                ax.set_xlabel(xlabel)
                ax.set_ylabel(ylabel)
        return ax

    def _plot_3D_cube(self, plot_axis_indices=None, axes_coordinates=None,
                      axes_units=None, data_unit=None, **kwargs):
        """
        Plots an interactive visualization of this cube using sliders to move
        through axes plot using in the image. Parameters other than data and
        wcs are passed to ImageAnimatorWCS, which in turn passes them to
        imshow.

        Parameters
        ----------
        plot_axis_indices: `list`
            The two axes that make the image.
            Like [-1,-2] this implies cube instance -1 dimension
            will be x-axis and -2 dimension will be y-axis.

        axes_unit: `list` of `astropy.units.Unit`

        axes_coordinates: `list` of physical coordinates for array or None
            If None array indices will be used for all axes.
            If a list it should contain one element for each axis of the numpy array.
            For the image axes a [min, max] pair should be specified which will be
            passed to :func:`matplotlib.pyplot.imshow` as extent.
            For the slider axes a [min, max] pair can be specified or an array the
            same length as the axis which will provide all values for that slider.
            If None is specified for an axis then the array indices will be used
            for that axis.
            The physical coordinates expected by axes_coordinates should be an array of
            pixel_edges.
            A str entry in axes_coordinates signifies that an extra_coord will be used
            for the axis's coordinates.
            The str must be a valid name of an extra_coord that corresponds to the same axis
            to which it is applied in the plot.
        """
        # For convenience in inserting dummy variables later, ensure
        # plot_axis_indices are all positive.
        plot_axis_indices = [i if i >= 0 else self.data.ndim + i for i in plot_axis_indices]
        # If axes kwargs not set by user, set them as list of Nones for
        # each axis for consistent behaviour.
        if axes_coordinates is None:
            axes_coordinates = [None] * self.data.ndim
        if axes_units is None:
            axes_units = [None] * self.data.ndim
        # If data_unit set, convert data to that unit
        if data_unit is None:
            data = self.data
        else:
            data = (self.data * self.unit).to(data_unit).value
        # Combine data values with mask.
        if self.mask:
            data = np.ma.masked_array(data, self.mask)
        # If axes_coordinates not provided generate an ImageAnimatorWCS plot
        # using NDCube's wcs object.
        new_axes_coordinates, new_axes_units, default_labels = \
            self._derive_axes_coordinates(axes_coordinates, axes_units, data.shape, edges=True)

        if (axes_coordinates[plot_axis_indices[0]] is None and
                axes_coordinates[plot_axis_indices[1]] is None):

            # If there are missing axes in WCS object, add corresponding dummy axes to data.
            if data.ndim < self.wcs.naxis:
                new_shape = list(data.shape)
                for i in np.arange(self.wcs.naxis)[self.missing_axes[::-1]]:
                    new_shape.insert(i, 1)
                    # Also insert dummy coordinates and units.
                    new_axes_coordinates.insert(i, None)
                    new_axes_units.insert(i, None)
                    # Iterate plot_axis_indices if neccessary
                    for j, pai in enumerate(plot_axis_indices):
                        if pai >= i:
                            plot_axis_indices[j] = plot_axis_indices[j] + 1
                # Reshape data
                data = data.reshape(new_shape)
            # Generate plot
            ax = ImageAnimatorWCS(data, wcs=self.wcs, image_axes=plot_axis_indices,
                                  unit_x_axis=new_axes_units[plot_axis_indices[0]],
                                  unit_y_axis=new_axes_units[plot_axis_indices[1]],
                                  axis_ranges=new_axes_coordinates, **kwargs)

            # Set the labels of the plot
            ax.axes.coords[0].set_axislabel(
                self.wcs.world_axis_physical_types[plot_axis_indices[0]])
            ax.axes.coords[1].set_axislabel(
                self.wcs.world_axis_physical_types[plot_axis_indices[1]])

        # If one of the plot axes is set manually, produce a basic ImageAnimator object.
        else:
            # If axis labels not set by user add to kwargs.
            ax = ImageAnimator(data, image_axes=plot_axis_indices,
                               axis_ranges=new_axes_coordinates, **kwargs)

            # Add the labels of the plot
            ax.axes.set_xlabel(default_labels[plot_axis_indices[0]])
            ax.axes.set_ylabel(default_labels[plot_axis_indices[1]])
        return ax

    def _animate_cube_1D(self, plot_axis_index=-1, axes_coordinates=None,
                         axes_units=None, data_unit=None, **kwargs):
        """
        Animates an axis of a cube as a line plot with sliders for other axes.
        """
        if axes_coordinates is None:
            axes_coordinates = [None] * self.data.ndim
        if axes_units is None:
            axes_units = [None] * self.data.ndim
        # Get real world axis values along axis to be plotted and enter into axes_ranges kwarg.
        if axes_coordinates[plot_axis_index] is None:
            xname = self.world_axis_physical_types[plot_axis_index]
            xdata = self.axis_world_coords(plot_axis_index, edges=True)
        elif isinstance(axes_coordinates[plot_axis_index], str):
            xname = axes_coordinates[plot_axis_index]
            xdata = _get_extra_coord_edges(self.extra_coords[xname]["value"])
        else:
            xname = ""
            xdata = axes_coordinates[plot_axis_index]
        # Change x data to desired units it set by user.
        if isinstance(xdata, u.Quantity):
            if axes_units[plot_axis_index] is None:
                unit_x_axis = xdata.unit
            else:
                unit_x_axis = axes_units[plot_axis_index]
                xdata = xdata.to(unit_x_axis).value
        else:
            if axes_units[plot_axis_index] is not None:
                raise TypeError(INVALID_UNIT_SET_MESSAGE)
            else:
                unit_x_axis = None
        # Put xdata back into axes_coordinates as a masked array.
        if len(xdata.shape) > 1:
            # Since LineAnimator currently only accepts 1-D arrays for the x-axis, collapse xdata
            # to single dimension by taking mean along non-plotting axes.
            index = utils.wcs.get_dependent_data_axes(self.wcs, plot_axis_index, self.missing_axes)
            reduce_axis = np.where(index == np.array(plot_axis_index))[0]

            index = np.delete(index, reduce_axis)
            # Reduce the data by taking mean
            xdata = np.mean(xdata, axis=tuple(index))
        axes_coordinates[plot_axis_index] = xdata
        # Set default x label
        default_xlabel = f"{xname} [{unit_x_axis}]"
        # Derive y axis data
        if data_unit is None:
            data = self.data
            data_unit = self.unit
        else:
            if self.unit is None:
                raise TypeError("NDCube.unit is None.  Must be an astropy.units.unit or "
                                "valid unit string in order to set data_unit.")
            else:
                data = (self.data * self.unit).to(data_unit).value
        # Combine data with mask
<<<<<<< HEAD
        if self.mask:
            data = np.ma.masked_array(data, self.mask)
=======
        # data = np.ma.masked_array(data, self.mask)
>>>>>>> e6c9b833
        # Set default y label
        default_ylabel = f"Data [{unit_x_axis}]"
        # Initiate line animator object.
        ax = LineAnimator(data, plot_axis_index=plot_axis_index, axis_ranges=axes_coordinates,
                          xlabel=default_xlabel,
                          ylabel=f"Data [{data_unit}]", **kwargs)
        return ax

    def _derive_axes_coordinates(self, axes_coordinates, axes_units, data_shape, edges=False):
        new_axes_coordinates = []
        new_axes_units = []
        default_labels = []
        default_label_text = ""

        for i, axis_coordinate in enumerate(axes_coordinates):
            # If axis coordinate is None, derive axis values from WCS.
            if axis_coordinate is None:

                # If the new_axis_coordinate is not independent, i.e. dimension is >2D
                # and not equal to dimension of data, then the new_axis_coordinate must
                # be reduced to a 1D ndarray by taking the mean along all non-plotting axes.
                new_axis_coordinate = self.axis_world_coords(i, edges=edges)
                axis_label_text = self.world_axis_physical_types[i]
                # If the shape of the data is not 1, or all the axes are not dependent
                if new_axis_coordinate.ndim != 1 and new_axis_coordinate.ndim != len(data_shape):
                    index = utils.wcs.get_dependent_data_axes(self.wcs, i, self.missing_axes)
                    reduce_axis = np.where(index == np.array([i]))[0]

                    index = np.delete(index, reduce_axis)
                    # Reduce the data by taking mean
                    new_axis_coordinate = np.mean(new_axis_coordinate, axis=tuple(index))

            elif isinstance(axis_coordinate, str):
                # If axis coordinate is a string, derive axis values from
                # corresponding extra coord.
                # Calculate edge value if required
                new_axis_coordinate = _get_extra_coord_edges(
                    self.extra_coords[axis_coordinate]["value"]) if edges \
                    else self.extra_coords[axis_coordinate]["value"]
                axis_label_text = axis_coordinate
            else:
                # Else user must have manually set the axis coordinates.
                new_axis_coordinate = axis_coordinate
                axis_label_text = default_label_text
            # If axis coordinate is a Quantity, convert to unit supplied by user.
            if isinstance(new_axis_coordinate, u.Quantity):
                if axes_units[i] is None:
                    new_axis_unit = new_axis_coordinate.unit
                    new_axis_coordinate = new_axis_coordinate.value
                else:

                    new_axis_unit = axes_units[i]
                    new_axis_coordinate = new_axis_coordinate.to(new_axis_unit).value
            elif isinstance(new_axis_coordinate[0], datetime.datetime):
                axis_label_text = "{}/sec since {}".format(
                    axis_label_text, new_axis_coordinate[0])
                new_axis_coordinate = np.array([(t - new_axis_coordinate[0]).total_seconds()
                                                for t in new_axis_coordinate])
                new_axis_unit = u.s
            else:
                if axes_units[i] is None:
                    new_axis_unit = None
                else:
                    raise TypeError(INVALID_UNIT_SET_MESSAGE)

            # Derive default axis label
            if isinstance(new_axis_coordinate, datetime.datetime):
                if axis_label_text == default_label_text:
                    default_label = "{}".format(new_axis_coordinate.strftime("%Y/%m/%d %H:%M"))
                else:
                    default_label = "{} [{}]".format(
                        axis_label_text, new_axis_coordinate.strftime("%Y/%m/%d %H:%M"))
            else:
                default_label = f"{axis_label_text} [{new_axis_unit}]"
            # Append new coordinates, units and labels to output list.
            new_axes_coordinates.append(new_axis_coordinate)
            new_axes_units.append(new_axis_unit)
            default_labels.append(default_label)
        return new_axes_coordinates, new_axes_units, default_labels


def _support_101_plot_API(plot_axis_indices, axes_coordinates, axes_units, data_unit, kwargs):
    """
    Check if user has used old API and convert it to new API.
    """
    # Get old API variable values.
    image_axes = kwargs.pop("image_axes", None)
    axis_ranges = kwargs.pop("axis_ranges", None)
    unit_x_axis = kwargs.pop("unit_x_axis", None)
    unit_y_axis = kwargs.pop("unit_y_axis", None)
    unit = kwargs.pop("unit", None)
    # Check if conflicting new and old API values have been set.
    # If not, set new API using old API and raise deprecation warning.
    if image_axes is not None:
        variable_names = ("image_axes", "plot_axis_indices")
        _raise_101_API_deprecation_warning(*variable_names)
        if plot_axis_indices is None:
            plot_axis_indices = image_axes
        else:
            _raise_API_error(*variable_names)
    if axis_ranges is not None:
        variable_names = ("axis_ranges", "axes_coordinates")
        _raise_101_API_deprecation_warning(*variable_names)
        if axes_coordinates is None:
            axes_coordinates = axis_ranges
        else:
            _raise_API_error(*variable_names)
    if (unit_x_axis is not None or unit_y_axis is not None) and axes_units is not None:
        _raise_API_error("unit_x_axis and/or unit_y_axis", "axes_units")
    if axes_units is None:
        variable_names = ("unit_x_axis and unit_y_axis", "axes_units")
        if unit_x_axis is not None:
            _raise_101_API_deprecation_warning(*variable_names)
            if len(plot_axis_indices) == 1:
                axes_units = unit_x_axis
            elif len(plot_axis_indices) == 2:
                if unit_y_axis is None:
                    axes_units = [unit_x_axis, None]
                else:
                    axes_units = [unit_x_axis, unit_y_axis]
            else:
                raise ValueError("Length of image_axes must be less than 3.")
        else:
            if unit_y_axis is not None:
                _raise_101_API_deprecation_warning(*variable_names)
                axes_units = [None, unit_y_axis]
    if unit is not None:
        variable_names = ("unit", "data_unit")
        _raise_101_API_deprecation_warning(*variable_names)
        if data_unit is None:
            data_unit = unit
        else:
            _raise_API_error(*variable_names)
    # Return values of new API
    return plot_axis_indices, axes_coordinates, axes_units, data_unit, kwargs


def _raise_API_error(old_name, new_name):
    raise ValueError(
        "Conflicting inputs: {} (old API) cannot be set if {} (new API) is set".format(
            old_name, new_name))


def _raise_101_API_deprecation_warning(old_name, new_name):
    warn(
        ("{} is deprecated and will not be supported in version 2.0."
         " It will be replaced by {}. See docstring.").format(
            old_name,
            new_name),
        DeprecationWarning)<|MERGE_RESOLUTION|>--- conflicted
+++ resolved
@@ -228,7 +228,6 @@
                 else:
                     ax = wcsaxes_compat.gca_wcs(self.wcs)
                 # Set axis labels
-<<<<<<< HEAD
 
                 x_wcs_axis = utils.cube.data_axis_to_wcs_ape14(plot_axis_indices[0], utils.wcs._pixel_keep(self.wcs),
                                                                 self.wcs.pixel_n_dim)
@@ -238,16 +237,6 @@
                 y_wcs_axis = utils.cube.data_axis_to_wcs_ape14(plot_axis_indices[1], utils.wcs._pixel_keep(self.wcs),
                                                                self.wcs.pixel_n_dim)
                 ax.set_ylabel("{0} [{1}]".format(
-=======
-                x_wcs_axis = utils.cube.data_axis_to_wcs_axis(plot_axis_indices[0],
-                                                              self.missing_axes)
-                ax.set_xlabel("{} [{}]".format(
-                    self.world_axis_physical_types[plot_axis_indices[0]],
-                    self.wcs.wcs.cunit[x_wcs_axis]))
-                y_wcs_axis = utils.cube.data_axis_to_wcs_axis(plot_axis_indices[1],
-                                                              self.missing_axes)
-                ax.set_ylabel("{} [{}]".format(
->>>>>>> e6c9b833
                     self.world_axis_physical_types[plot_axis_indices[1]],
                     self.wcs.world_axis_units[y_wcs_axis]))
                 # Plot data
@@ -433,12 +422,8 @@
             else:
                 data = (self.data * self.unit).to(data_unit).value
         # Combine data with mask
-<<<<<<< HEAD
         if self.mask:
             data = np.ma.masked_array(data, self.mask)
-=======
-        # data = np.ma.masked_array(data, self.mask)
->>>>>>> e6c9b833
         # Set default y label
         default_ylabel = f"Data [{unit_x_axis}]"
         # Initiate line animator object.
